# Copyright (c) Meta Platforms, Inc. and affiliates.
# All rights reserved.
#
# This source code is licensed under the BSD-style license found in the
# LICENSE file in the root directory of this source tree.

import math
import os
from collections import defaultdict
from enum import Enum

import torch
import torch.distributed as dist
from torch.distributed.tensor import DTensor
from torch.distributed.tensor.placement_types import _StridedShard, Replicate, Shard

from torchtitan.tools.logging import logger
from .abstract_disco import AbstractDiSCO

try:
    import torch.distributed._symmetric_memory as _sm_mod
except ImportError:
    _sm_mod = None

from torch.profiler import record_function  # labels in PyTorch profiler

from .norm_helper import calculate_norm
from .utils import remove_orig_mod_and_weight_for_p_name

__all__ = [
    "DiSCO",
]


# these variables are hardcoded for now, taken from torchtitan
CONST_NAME_OF_EMBEDDING = "tok_embeddings"

# Environment variables and default values
# DISCO_DEBUG_MODE = "0"
# DISCO_ENABLE_NVSHMEM = "0"
# DISCO_NVSHMEM_PARAMS_PER_BUFFER = "4"
# DISCO_NVSHMEM_FSDP_COMPUTE_STREAMS = "2"


class ParamType(Enum):
    DDP = 0
    FSDP = 1
    Expert = 2
    Unknown = 3


def get_param_type(p, fsdp_enabled, expert_enabled):
    """
    We can aggressively assume that the param is FSDP-Sharded
    """
    # if p.grad is None:
    #     return ParamType.Unknown
    if p.numel() == 1:
        # treat scalars separately in _build_param_lists(); return DDP here by default
        return ParamType.DDP
    if p.ndim == 3 and (expert_enabled or fsdp_enabled):
        # in torchtitan, one EP is enabled, FSDP is automatically enabled
        # here just for compatibility
        return ParamType.Expert
    if fsdp_enabled:
        return ParamType.FSDP
    return ParamType.DDP


def tp_axis(placements: tuple, tp_enabled: bool = False) -> int | None:
    """
    Return the index in `placements` that belongs to *tensor-parallel* (TP).

    Heuristics (PyTorch-TP default layouts):
      1. Row-parallel weights ⇒ `_StridedShard`  ⟶ that axis is TP.
      2. Col-parallel weights ⇒ `Shard(dim != 0)` ⟶ that axis is TP
         (FSDP shards dim-0, so a non-zero dim means TP).
    """
    # rule 1 – row-parallel
    for i, p in enumerate(placements):
        if isinstance(p, _StridedShard):
            return i

    # rule 2 – col-parallel
    for i, p in enumerate(placements):
        if isinstance(p, Shard) and p.dim != 0:
            return i

    # this is a special case, We do TP only
    if tp_enabled and len(placements) == 1:
        if isinstance(placements[0], Shard):
            return 0
    return None  # could not infer


def gather_tp_shard(tensor, tp_group, tp_world_size, original_placements):
    # TP is used, we need to gather the TP-shard params first
    tp_mesh_dim = tp_axis(original_placements, True)
    assert tp_mesh_dim is not None, "TP mesh dimension not found"
    shard_dim = original_placements[tp_mesh_dim].dim

    output_tensors = [torch.empty_like(tensor) for _ in range(tp_world_size)]
    dist.all_gather(output_tensors, tensor, group=tp_group)
    return torch.cat(output_tensors, dim=shard_dim)


def calculate_shard_shape(shape, rank, world_size):
    full = shape[0]
    splits = torch.arange(full).chunk(world_size)
    if rank >= len(splits):
        dim0 = 0
    else:
        dim0 = len(splits[rank])

    return (dim0, *shape[1:])


class DiSCO(AbstractDiSCO):
    def __init__(
        self,
        params,
        is_light,
        weight_decay,
        lr,
        momentum,
        nesterov,
        eps,
        norm_factor,
        backend,
        backend_steps,
        parallel_dims,
        communication_dtype=torch.bfloat16,
        extra_reduce_for_HSDP=False,
        experts_weights_layout="G-D_out-D_in",
    ):

        debug_mode = os.environ.get("DISCO_DEBUG_MODE", "0") == "1"

        # Initialize base optimizer and common state
        self.extra_reduce_for_HSDP = False
        self.log_parameters_types = True
        self.is_light = is_light

        defaults = dict(
            lr=lr,
            momentum=momentum,
            weight_decay=weight_decay,
            nesterov=nesterov,
            eps=eps,
            norm_factor=norm_factor if not debug_mode else "none",
            backend=backend if not debug_mode else "identity",
            backend_steps=backend_steps,
        )
        assert is_light is False, "is_light must be False"

        is_unconstrained = weight_decay == 0

        self.world_mesh = parallel_dims.world_mesh

        self.fsdp_enabled = parallel_dims.fsdp_enabled
        self.expert_enabled = parallel_dims.ep_enabled
        self.dp_replicate_enabled = parallel_dims.dp_replicate_enabled
        self.tp_enabled = parallel_dims.tp_enabled

        # this is used to ensure only the DP or FSDP rank 0 will have norms
        if self.dp_replicate_enabled or self.fsdp_enabled:
            self.is_dp_rank_0 = dist.get_rank(self.world_mesh["dp_cp"].get_group()) == 0
        else:
            # only PP (and/or) TP enabled
            self.is_dp_rank_0 = dist.get_rank() == 0

        assert experts_weights_layout in [
            "G-D_in-D_out",
            "G-D_out-D_in",
        ], f"Unknown experts weights layout: {experts_weights_layout}"
        self.experts_need_transpose = experts_weights_layout == "G-D_in-D_out"
        self.extra_reduce_for_HSDP = extra_reduce_for_HSDP

        logger.info(
            f"Distributed Spectral Conditioned Optimizer "
            f"(is_light={self.is_light}, is_unconstrained={is_unconstrained}) "
            f"is enabled with world_mesh={self.world_mesh} | fsdp_enabled={self.fsdp_enabled} | "
            f"EP={self.expert_enabled} | TP={self.tp_enabled} | DP={self.dp_replicate_enabled}"
        )

        super().__init__(params, defaults, is_light=is_light)
        # Register light-mode grad state hooks if needed
        self.setup_light_state_hooks()

        self.communication_dtype = communication_dtype
        self.groups_info = {}
        self.parameters_to_groups = {}
        for group_idx, group in enumerate(self.param_groups):
            lr = group["lr"]
            nesterov = group["nesterov"]
            momentum = group["momentum"]
            wd = group["weight_decay"]
            param_kwargs = {
                "eps": group["eps"],
                "norm_factor": group["norm_factor"] if not debug_mode else "none",
                "zeropower_backend": group["backend"] if not debug_mode else "identity",
                "backend_steps": group["backend_steps"],
            }
            self.groups_info[group_idx] = [lr, nesterov, momentum, wd, param_kwargs]
            for param in group["params"]:
                self.parameters_to_groups[id(param)] = group_idx

                if (
                    param.ndim == 3
                    and self.expert_enabled
                    and Shard(1) in param.placements
                ):
                    raise NotImplementedError(
                        "we should now allow the Shard(1) for grouped experts"
                    )

                # check sanity of MoE, do not allow the Shard(1) for grouped experts
                if (
                    param.ndim == 3
                    and self.expert_enabled
                    and Shard(1) in param.placements
                ):
                    raise NotImplementedError(
                        "we should now allow the Shard(1) for grouped experts"
                    )

            logger.info(
                f"group_idx: {group_idx} || lr: {lr} || nesterov: {nesterov} || momentum: {momentum} || wd: {wd} || {param_kwargs}"
            )

            if self.is_light and nesterov:
                raise RuntimeError(
                    "Nesterov momentum is not supported for spectral conditioned optimizer's light mode. "
                    "Please set nesterov=False."
                )

        # public caches
        self.scale_params, self.scale_param_names = [], []
        self.embed_params, self.embed_param_names = [], []
        self.ddp_params, self.ddp_param_names = [], []
        self.fsdp_params, self.fsdp_param_names = [], []
        self.expert_params, self.expert_param_names = [], []
        # build once now
        self._build_param_lists()

        # check if nvshmem is enabled and build the workspace if FSDP is enabled
        disable_nvshmem = os.environ.get("DISCO_ENABLE_NVSHMEM", "0") == "0"
        self.disable_nvshmem = disable_nvshmem or _sm_mod is None

    def _build_param_lists(self):
        # clear
        self.scale_params.clear()
        self.scale_param_names.clear()
        self.embed_params.clear()
        self.embed_param_names.clear()
        self.ddp_params.clear()
        self.ddp_param_names.clear()
        self.fsdp_params.clear()
        self.fsdp_param_names.clear()
        self.expert_params.clear()
        self.expert_param_names.clear()

        # decide embedding per-group exactly like in step()
        # (backend == "identity" and norm_factor startswith embed/unembed)
        def _is_embed_group(g):
            nf, be = g["norm_factor"], g["backend"]
            return (be == "identity") and (
                nf.startswith("embed") or nf.startswith("unembed")
            )

        for group in self.param_groups:
            route_to_embed = _is_embed_group(group)
            for p_name, p in zip(group["param_names"], group["params"]):
                if not p.requires_grad:
                    # ignore the non-trainable parameters
                    continue

                # 1) scalar branch identical to step()
                if p.numel() == 1:
                    assert (
                        group["backend"] == "identity"
                    ), "scale params must use identity backend"
                    assert (
                        group["norm_factor"] == "sign"
                    ), "scale params must use sign norm factor"
                    self.scale_params.append(p)
                    self.scale_param_names.append(p_name)
                    continue
                # 2) embedding fast path identical to step() predicate
                if route_to_embed:
                    self.embed_params.append(p)
                    self.embed_param_names.append(p_name)
                    continue
                # 3) structural type without reading p.grad (init-time)
                ptype = get_param_type(p, self.fsdp_enabled, self.expert_enabled)
                if ptype == ParamType.DDP:
                    self.ddp_params.append(p)
                    self.ddp_param_names.append(p_name)
                elif ptype == ParamType.FSDP:
                    self.fsdp_params.append(p)
                    self.fsdp_param_names.append(p_name)
                elif ptype == ParamType.Expert:
                    self.expert_params.append(p)
                    self.expert_param_names.append(p_name)
                else:
                    # static classifier should not return Unknown
                    pass
        if self.ddp_params:
            pairs = list(zip(self.ddp_params, self.ddp_param_names))
            # sort big → small to reduce padding and make buckets well-conditioned
            pairs.sort(key=lambda x: x[0].numel(), reverse=True)

            # snake interleave across buckets to balance per-rank Phase-A compute
            dp_group = (
                self.world_mesh["dp_replicate"].get_group()
                if self.dp_replicate_enabled
                else None
            )
            w = dp_group.size() if dp_group is not None else 1
            if w > 1:
                blocks = [pairs[i : i + w] for i in range(0, len(pairs), w)]
                for b, blk in enumerate(blocks):
                    if b % 2 == 1:
                        blk.reverse()
                pairs = [p for blk in blocks for p in blk]

            self.ddp_params, self.ddp_param_names = (
                (list(t) if pairs else [] for t in zip(*pairs)) if pairs else ([], [])
            )

        if self.fsdp_params:
            pairs = list(zip(self.fsdp_params, self.fsdp_param_names))
            pairs.sort(key=lambda x: x[0].numel(), reverse=True)
            self.fsdp_params, self.fsdp_param_names = list(zip(*pairs))
            self.fsdp_params, self.fsdp_param_names = list(self.fsdp_params), list(
                self.fsdp_param_names
            )

        if self.expert_params:
            pairs = list(zip(self.expert_params, self.expert_param_names))
            pairs.sort(key=lambda x: (x[0].numel(), x[0].shape[1]), reverse=True)
            self.expert_params, self.expert_param_names = list(zip(*pairs))
            self.expert_params, self.expert_param_names = list(
                self.expert_params
            ), list(self.expert_param_names)

        if self.log_parameters_types:
            logger.info(
                f"fsdp_params: {len(self.fsdp_params)} | expert_params: {len(self.expert_params)} | "
                f"ddp_params: {len(self.ddp_params)} | embed_params: {len(self.embed_params)} | "
                f"scale_params: {len(self.scale_params)}"
            )
            self.log_parameters_types = False

    @record_function("disco.step")
    @torch.no_grad()
    def step(self, closure=None):
        loss = None
        if closure is not None:
            with torch.enable_grad():
                loss = closure()

        # only refresh schedulables each step (unchanged behaviour)
        for group_idx, group in enumerate(self.param_groups):
            lr = group["lr"]
            nesterov = group["nesterov"]
            momentum = group["momentum"]
            wd = group["weight_decay"]
            param_kwargs = {
                "eps": group["eps"],
                "norm_factor": group["norm_factor"],
                "zeropower_backend": group["backend"],
                "backend_steps": group["backend_steps"],
            }
            self.groups_info[group_idx] = [lr, nesterov, momentum, wd, param_kwargs]

        self.prepare_gradients_and_momentum()

        # If you ever flip routing (backend/norm_factor) and want new buckets, call self._build_param_lists() explicitly.
        # Otherwise, just dispatch with the cached lists

        self.step_scalar(self.scale_params, self.scale_param_names)
        self.step_embedding(self.embed_params, self.embed_param_names)
        self.step_experts(self.expert_params, self.expert_param_names)
        self.step_ddp(self.ddp_params, self.ddp_param_names)

        if not self.disable_nvshmem:
            self.step_fsdp_nvshmem(self.fsdp_params, self.fsdp_param_names)
        else:
            self.step_fsdp(self.fsdp_params, self.fsdp_param_names)

        self.need_to_calculate_norm = False
        return loss

<<<<<<< HEAD
    @torch.no_grad()
    def lmo(
        self,
        g,
        eps,
        norm_factor,
        zeropower_backend,
        backend_steps,
    ):
        """
        Supported Weight Types:
            - 1-D tensors: Bias vectors (Linear/Convolution layers)
            - 2-D tensors: Linear layer weights [D_out, D_in]
            - 3-D tensors: Grouped expert weights [G, D_in, D_out] or [G, D_out, D_in]
            - 4-D tensors: Conv2D weights [D_out, D_in, KH, KW] (forced to "conv_spectral")
            - 5-D tensors: Conv3D weights [D_out, D_in, KH, KW, KD] (forced to "conv_spectral")

        Limitations:
            - Does not support learnable RMS/Layer-norm parameters
            - Does not support shared experts in format [D_in, D_out * n_shared_experts], where n_shared_experts > 1
            - Does not support Conv1D layers

        Note:
            - For 3-D expert weights, the layout must be specified during optimizer initialization.
            - 0-D (scalar) weights is supported but should not appear in this function call
        """
        g = g.to_local() if isinstance(g, DTensor) else g

        # NB: make sure this function does not modify the grad inplace
        #     since it is also called during the log of gradients
        def _lmo_for_2d_tensor(g, need_transpose=False):
            g = g if not need_transpose else g.transpose(0, 1)
            g = zeropower_backends[zeropower_backend](g, steps=backend_steps, eps=eps)
            g = self.normalise_grad(g, norm_factor=norm_factor, eps=eps)
            return g if not need_transpose else g.transpose(0, 1)

        if g.ndim == 2:
            g = _lmo_for_2d_tensor(g, need_transpose=False)
        elif g.ndim == 3:
            if g.shape[0] > 0:
                # When world_size [fsdp x EP] > Total number of experts,
                # some ranks may have 0 experts that shape will be [0, d-in, d-out]
                # We should return the original grad here and **do not** do stack
                g = torch.stack(
                    [
                        _lmo_for_2d_tensor(
                            g[i], need_transpose=self.experts_need_transpose
                        )
                        for i in range(g.shape[0])
                    ],
                    dim=0,
                )
            else:
                pass
        elif g.ndim == 1:
            if zeropower_backend != "bias_rms":
                g_diag = torch.diag_embed(g).contiguous()
                result_diag = _lmo_for_2d_tensor(g_diag)
                g = result_diag.diagonal().contiguous()
            else:
                g = self.normalise_grad(g, norm_factor="bias_rms", eps=eps)
                pass

        elif g.ndim == 4 or g.ndim == 5:
            g = zeropower_backends[zeropower_backend](
                g.reshape(len(g), -1), steps=backend_steps, eps=eps
            ).view(g.shape)
            g = self.normalise_grad(g, norm_factor="conv_spectral", eps=eps)

        else:
            raise ValueError(f"Unknown grad shape: {g.shape}")

        return g

    @torch.no_grad()
    def normalise_grad(self, g, norm_factor, eps):
        if norm_factor == "spectral":
            g = g * (g.size(0) / g.size(1)) ** 0.5
        elif norm_factor == "image_spectral":
            g = g * max((g.size(0) / g.size(1)) ** 0.5, 1)
        elif norm_factor.startswith("embed"):
            # NB: here assume shape [vocab_size, embed_dim]
            rms_values = torch.sqrt(g.pow(2).sum(axis=1, keepdim=True))
            g = g / (rms_values + eps)
            if norm_factor == "embed_linear":
                g = g * g.size(1)
            elif norm_factor == "embed_sqrt":
                g = g * g.size(1) ** 0.5
            else:
                raise ValueError(f"Unknown norm_factor: {norm_factor}")
        elif norm_factor.startswith("unembed"):
            rms_values = torch.sqrt(g.pow(2).sum(axis=1, keepdim=True))
            g = g / (rms_values + eps)
            if norm_factor == "unembed_linear":
                g = g / g.size(1)
            elif norm_factor == "unembed_sqrt":
                g = g / g.size(1) ** 0.5
            else:
                raise ValueError(f"Unknown norm_factor: {norm_factor}")
        elif norm_factor == "sign":
            g = torch.sign(g)
        elif norm_factor == "bias_rms":
            rms_value = torch.sqrt(g.pow(2).mean())
            g = g / (rms_value + eps)
        elif norm_factor == "conv_spectral":
            out_channels, in_channels, k, _ = g.shape
            g *= (out_channels / in_channels) ** 0.5 / (k**2)
        elif norm_factor == "none":
            pass
        else:
            raise ValueError(f"Unknown norm_factor: {norm_factor}")

        return g

    def __getstate__(self):
        self._store_grads_in_state()
        return super().__getstate__()

    def __setstate__(self, state):
        super().__setstate__(state)
        self._load_grads_from_state()

    def _store_grads_in_state(self):
        for group in self.param_groups:
            for param in group["params"]:
                if isinstance(param, torch.Tensor) and param.grad is not None:
                    self.state.setdefault(param, {})["grad_state"] = param.grad

    def _load_grads_from_state(self):
        for param, state in self.state.items():
            if "grad_state" in state:
                param.grad = state["grad_state"]
            elif isinstance(param, torch.Tensor):
                param.grad = None

    def update_bucket_params(self, params, updates, start_idx, end_idx, tp_group=None):
        # TODO(JSC): we could maybe use tesnor update rather than for-loop here
        # can be helpful for FSDP and EP params
        for idx_in_bucket in range(start_idx, end_idx):
            shift = idx_in_bucket - start_idx
            p = params[idx_in_bucket]
            u = updates[shift]
            lr, nesterov, momentum, wd, param_kwargs = self.groups_info[
                self.parameters_to_groups[id(p)]
            ]

            if wd != 0:
                # p.data.mul_(1 - wd*lr)
                p.mul_(1 - wd * lr)

            if isinstance(p, DTensor) and self.tp_enabled:
                original_placements = p.placements
                tp_mesh_dim = tp_axis(original_placements, p.shape == u.shape)

            if isinstance(p, DTensor):
                if tp_group is None or tp_mesh_dim is None:
                    p.to_local().add_(u, alpha=-lr)
                else:
                    tp_rank = tp_group.rank()
                    tp_sharded_dim = original_placements[tp_mesh_dim].dim
                    chunk_size = p.to_local().shape[tp_sharded_dim]
                    start_offset = tp_rank * chunk_size

                    slicer = [slice(None)] * u.dim()
                    slicer[tp_sharded_dim] = slice(
                        start_offset, start_offset + chunk_size
                    )
                    u_sliced = u[slicer]
                    p.to_local().add_(u_sliced, alpha=-lr)
            else:
                p.add_(u, alpha=-lr)

            if momentum != 1 and self.is_light and p.grad is not None:
                p.grad.mul_(1 - momentum)

=======
    @record_function("disco.step_scalar")
    @torch.compile()
>>>>>>> 4ad33cc4
    def step_scalar(
        self,
        scalar_params,
        scalar_param_names,
        skip_update=False,
        apply_on_weight=True,
    ):
        """
        We hardcode the update for scalar parameters to be the `sign` of the gradient.
        """
        if not scalar_params:
            return

        updates = []
        for p in scalar_params:
            _, nesterov, momentum, _, _ = self.groups_info[
                self.parameters_to_groups[id(p)]
            ]
            g = self.get_momentum_or_grad(p, momentum, nesterov)

            if g is None:
                updates.append(None)
                continue

            g_local = g.to_local() if isinstance(g, DTensor) else g
            u = torch.sign(g_local)
            updates.append(u)

        if not skip_update:
            # Scalar parameters are not TP-sharded, so tp_group is None.
            self.update_bucket_params(
                scalar_params, updates, 0, len(scalar_params), tp_group=None
            )

        if not self.need_to_calculate_norm:
            return

        final_norms = {}
        if apply_on_weight and self.need_to_calculate_norm:
            for i, p in enumerate(scalar_params):
                p_local = p.to_local() if isinstance(p, DTensor) else p
                cleaned_p_name = remove_orig_mod_and_weight_for_p_name(
                    scalar_param_names[i]
                )
                # The original code only logs the parameter's absolute value, as the
                # update norm is constant (learning_rate * 1.0).
                final_norms[f"scalar_param_supremum/{cleaned_p_name}"] = p_local.abs()

        if self.is_dp_rank_0:
            self.norms_at_current_step.update(final_norms)

    @record_function("disco.step_embedding")
    def step_embedding(
        self, embed_params, embed_param_names, skip_update=False, apply_on_weight=True
    ):
        if len(embed_params) == 0:
            return

        tp_group = self.world_mesh["tp"].get_group() if self.tp_enabled else None

        # --- Phase 1: Parameter Update (Efficient, on shards) ---
        # This part of your refactor is efficient and correct for the update.
        # It computes updates on shards and applies them locally.
        effective_grads = []
        for p in embed_params:
            _, nesterov, momentum, _, _ = self.groups_info[
                self.parameters_to_groups[id(p)]
            ]
            # Get gradient without gathering for efficiency
            g = self.get_momentum_or_grad(p, momentum, nesterov, gather_to_local=False)

            if not self.fsdp_enabled and self.tp_enabled:
                # here is an edge case where [e.g. GPUS=TP, or GPUS=PP x TP]
                # model weight is sharded, but gradient is Replicate
                original_placements = p.placements
                tp_mesh_dim = tp_axis(original_placements, True)
                tp_sharded_dim = original_placements[tp_mesh_dim].dim
                chunk_size = p.to_local().shape[tp_sharded_dim]
                start_offset = tp_group.rank() * chunk_size
                slicer = [slice(None)] * g.dim()
                slicer[tp_sharded_dim] = slice(start_offset, start_offset + chunk_size)
                g = g[tuple(slicer)]

            effective_grads.append(g)

        # LMO bucketed by param_kwargs
        lmo_buckets = defaultdict(lambda: {"grads": [], "indices": []})
        for i, g in enumerate(effective_grads):
            if g is not None:
                p = embed_params[i]
                *_, param_kwargs = self.groups_info[self.parameters_to_groups[id(p)]]
                kwargs_key = tuple(sorted(param_kwargs.items()))
                lmo_buckets[kwargs_key]["grads"].append(g)
                lmo_buckets[kwargs_key]["indices"].append(i)

        updates = [None] * len(embed_params)
        for kwargs_key, data in lmo_buckets.items():
            param_kwargs = dict(kwargs_key)
            for j, g in enumerate(data["grads"]):
                updates[data["indices"][j]] = self.lmo(g, **param_kwargs)

        if not skip_update:
            self.update_bucket_params(
                embed_params, updates, 0, len(embed_params), tp_group=None
            )

        # --- Phase 2: Norm Calculation (On Full Tensors for Correctness) ---
        if not self.need_to_calculate_norm:
            return
        final_norms = {}
        apply_on_weight = apply_on_weight and self.need_to_calculate_norm

        for i, (p, p_name) in enumerate(zip(embed_params, embed_param_names)):
            lr, nesterov, momentum, _, param_kwargs = self.groups_info[
                self.parameters_to_groups[id(p)]
            ]

            # Gathering Gradient to a full tensor for norm calculation
            g = self.get_momentum_or_grad(p, momentum, nesterov, gather_to_local=True)
            u = self.lmo(g, **param_kwargs)

            # Calculate norms on the full tensors
            need_T = CONST_NAME_OF_EMBEDDING in p_name
            upd_norms = calculate_norm(-lr * u, self.norms_to_log, transpose=need_T)

            # Gather the parameter itself to a full tensor if needed
            if apply_on_weight and isinstance(p, DTensor):
                p = p.full_tensor()

            if apply_on_weight:
                wnorm = calculate_norm(p, self.norms_to_log, transpose=need_T)

            cleaned_p_name = remove_orig_mod_and_weight_for_p_name(p_name)
            for norm_name in self.norms_to_log:
                final_norms[f"track_update_{norm_name}/{cleaned_p_name}"] = upd_norms[
                    norm_name
                ]
                if apply_on_weight:
                    final_norms[f"track_param_{norm_name}/{cleaned_p_name}"] = wnorm[
                        norm_name
                    ]

        if self.is_dp_rank_0:
            self.norms_at_current_step.update(final_norms)

    @record_function("disco.step_experts")
    def step_experts(
        self,
        expert_params,
        expert_param_names,
        skip_update=False,
        apply_on_weight=True,
    ):
        if len(expert_params) == 0:
            return

        need_to_calculate_norm = self.need_to_calculate_norm

        norms_of_update, norms_of_weight, final_norms = [], [], {}
        apply_on_weight = apply_on_weight and need_to_calculate_norm

        device = expert_params[0].device
        fsdp_group = self.world_mesh["dp_shard_cp"].get_group()
        world_size = dist.get_world_size(fsdp_group)
        local_rank = dist.get_rank(fsdp_group)
        ep_per_rank = math.ceil(expert_params[0].shape[0] / world_size)

        kinds_of_norms = len(self.norms_to_log)

        padding_norms = torch.tensor(0.0, device=device)
        # each rank will process `len(expert_params) * ep_per_rank` experts
        # each expert will have `self.norms_to_log` norms
        # so each rank will have `len(expert_params) * ep_per_rank * len(self.norms_to_log)`
        # norms
        # globally, its [[g0-ep0, g0-ep1, g0-ep2, ...], [g1-ep0, g1-ep1, g1-ep2, ...], ...] on each
        # rank

        transpose = self.experts_need_transpose
        for param_idx in range(len(expert_params)):
            p = expert_params[param_idx]
            lr, nesterov, momentum, wd, param_kwargs = self.groups_info[
                self.parameters_to_groups[id(p)]
            ]
            g = self.get_momentum_or_grad(p, momentum, nesterov)
            u = self.lmo(g, **param_kwargs, transpose_experts=transpose)

            if not skip_update:
                self.update_bucket_params([p], [u], 0, 1)

            if need_to_calculate_norm:
                # cleaned_p_name = remove_orig_mod_and_weight_for_p_name(
                #     expert_param_names[param_idx]
                # )
                assert u.ndim == 3
                for ep_idx in range(u.shape[0]):
                    update_norms = calculate_norm(
                        u[ep_idx], self.norms_to_log, transpose=transpose
                    )
                    # Template for MoE norm keys
                    norms_of_update.extend(update_norms.values())
                    if apply_on_weight:
                        weight_norms = calculate_norm(
                            p.to_local()[ep_idx], self.norms_to_log, transpose=transpose
                        )
                        norms_of_weight.extend(weight_norms.values())

        if need_to_calculate_norm:
            expected_total = len(expert_params) * ep_per_rank * kinds_of_norms
            pad_needed = expected_total - len(norms_of_update)
            if pad_needed > 0:
                norms_of_update.extend([padding_norms] * pad_needed)
                if apply_on_weight:  # keep weight-norms aligned
                    norms_of_weight.extend([padding_norms] * pad_needed)

            norms_tensor = torch.stack(norms_of_update).float().to(device)
            gathered_update_norms = torch.empty(
                world_size * norms_tensor.shape[0],
                dtype=norms_tensor.dtype,
                device=norms_tensor.device,
            )
            dist.all_gather_into_tensor(
                gathered_update_norms, norms_tensor, group=fsdp_group
            )

            if apply_on_weight:
                norms_tensor = torch.stack(norms_of_weight).float().to(device)
                gathered_weight_norms = torch.empty(
                    world_size * norms_tensor.shape[0],
                    dtype=norms_tensor.dtype,
                    device=norms_tensor.device,
                )
                dist.barrier()
                dist.all_gather_into_tensor(
                    gathered_weight_norms, norms_tensor, group=fsdp_group
                )

            if local_rank == 0:
                norm_names = list(self.norms_to_log)

                P = len(expert_params)  # parameters per rank
                E = ep_per_rank  # experts per rank
                K = kinds_of_norms  # norms per expert
                block = P * E * K  # values contributed by each rank

                for idx in range(world_size * block):
                    r, rem = divmod(idx, block)  # producing rank
                    p, rem = divmod(rem, E * K)  # parameter index
                    e, k = divmod(rem, K)  # expert, norm indices

                    actual_ep_idx = e + r * E
                    if actual_ep_idx >= expert_params[0].shape[0]:
                        continue  # skip pure padding slots

                    cleaned_name = remove_orig_mod_and_weight_for_p_name(
                        expert_param_names[p]
                    )
                    norm_name = norm_names[k]

                    key_update = (
                        f"track_update_{norm_name}/ep_{actual_ep_idx}/{cleaned_name}"
                    )
                    final_norms[key_update] = gathered_update_norms[idx]

                    if apply_on_weight:
                        key_param = (
                            f"track_param_{norm_name}/ep_{actual_ep_idx}/{cleaned_name}"
                        )
                        final_norms[key_param] = gathered_weight_norms[idx]

        if self.is_dp_rank_0:
            self.norms_at_current_step.update(final_norms)

    @record_function("disco.step_ddp")
    def step_ddp(
        self,
        ddp_params,
        ddp_param_names,
        skip_update: bool = False,
        apply_on_weight: bool = True,
    ):
        if len(ddp_params) == 0:
            return

        need_to_calculate_norm = self.need_to_calculate_norm
        apply_on_weight = apply_on_weight and need_to_calculate_norm

        # --- distributed groups ---
        dp_group = (
            self.world_mesh["dp_replicate"].get_group()
            if self.dp_replicate_enabled
            else None
        )  # DDP group accessor
        world_size = dp_group.size() if dp_group is not None else 1
        rank = dp_group.rank() if dp_group is not None else 0

        tp_group = self.world_mesh["tp"].get_group() if self.tp_enabled else None
        tp_world_size = (
            dist.get_world_size(group=tp_group) if tp_group is not None else 1
        )

        device = ddp_params[0].device
        cast_dtype = self.communication_dtype  # comm/exchange dtype

        # one DDP bucket spans `world_size` params
        bucket_size = world_size
        total_buckets = (
            math.ceil(len(ddp_params) / bucket_size)
            if world_size > 1
            else len(ddp_params)
        )

        # --- Initializations for norm calculation ---
        norms_of_update, norms_of_weight, final_norms = [], [], {}

        # -------- Phase A: precompute local LMO updates (no comm) --------
        local_updates: dict[int, torch.Tensor] = {}
        local_indices = range(rank, len(ddp_params), world_size)
        for i in local_indices:
            p = ddp_params[i]
            _, nesterov, momentum, _, param_kwargs = self.groups_info[
                self.parameters_to_groups[id(p)]
            ]
            g = self.get_momentum_or_grad(p, momentum, nesterov)  # relies on pre-pass
            if isinstance(g, DTensor) and tp_group is not None:
                g = gather_tp_shard(
                    g.to_local(), tp_group, tp_world_size, g.placements
                )  # TP tolerant
            else:
                g = g.to_local() if isinstance(g, DTensor) else g
            u = self.lmo(g.to(dtype=cast_dtype), **param_kwargs)
            local_updates[i] = u

        # -------- Phase B: DDP communication (per bucket) and build a global update cache --------
        global_updates: list[torch.Tensor | None] = [None] * len(ddp_params)

        for bucket_idx in range(total_buckets):
            start_idx = bucket_idx * bucket_size
            end_idx = min(start_idx + bucket_size, len(ddp_params))
            my_idx = start_idx + rank

            if my_idx < end_idx:
                send_u = local_updates[my_idx]
            else:
                ref = ddp_params[end_idx - 1]
                send_u = torch.zeros(ref.shape, dtype=cast_dtype, device=device)

            if dp_group is not None and world_size > 1 and not skip_update:
                gathered = []
                pad_buffer = None
                for i in range(world_size):
                    param_idx = start_idx + i
                    if param_idx < len(ddp_params):
                        ref = ddp_params[param_idx]
                        if global_updates[param_idx] is None:
                            global_updates[param_idx] = torch.empty(
                                ref.shape, dtype=cast_dtype, device=device
                            )
                        recv = global_updates[param_idx]
                    else:
                        ref = ddp_params[end_idx - 1]
                        if pad_buffer is None or pad_buffer.shape != ref.shape:
                            pad_buffer = torch.empty(
                                ref.shape, dtype=cast_dtype, device=device
                            )
                        recv = pad_buffer
                    gathered.append(recv)
                dist.all_gather(gathered, send_u, group=dp_group)
            else:
                gathered = [send_u] if not skip_update else []
            if not skip_update:
                for i in range(end_idx - start_idx):
                    global_updates[start_idx + i] = gathered[i]

            # ---- local norms (on our owned slot only) ----
            if need_to_calculate_norm:
                if my_idx < end_idx:
                    p = ddp_params[my_idx]
                    lr, *_ = self.groups_info[self.parameters_to_groups[id(p)]]
                    upd_norms = calculate_norm(
                        -lr * local_updates[my_idx], self.norms_to_log
                    )
                else:
                    upd_norms = {
                        k: torch.tensor(0.0, device=device) for k in self.norms_to_log
                    }
                for v in upd_norms.values():
                    norms_of_update.append(v)

        # -------- Phase C: apply once (vectorised foreach inside update_bucket_params) --------
        if not skip_update:
            self.update_bucket_params(
                ddp_params, global_updates, 0, len(ddp_params), tp_group=tp_group
            )

        # -------- Phase C.5: Calculate Weight Norms (POST-UPDATE) --------
        if apply_on_weight:
            for bucket_idx in range(total_buckets):
                my_idx = bucket_idx * world_size + rank
                if my_idx < len(ddp_params):
                    w = ddp_params[my_idx]
                    if isinstance(w, DTensor) and tp_group is not None:
                        w = gather_tp_shard(
                            w.to_local(), tp_group, tp_world_size, w.placements
                        )
                    w_norms = calculate_norm(w, self.norms_to_log)
                else:
                    w_norms = {
                        k: torch.tensor(0.0, device=device) for k in self.norms_to_log
                    }
                for v in w_norms.values():
                    norms_of_weight.append(v)

        # -------- Phase D: final norm gather/log --------
        if not need_to_calculate_norm:
            return

        upd = torch.stack(norms_of_update).float().to(device)
        if dp_group is not None and world_size > 1:
            gathered_upd = torch.empty(
                world_size * upd.shape[0], dtype=upd.dtype, device=device
            )
            dist.all_gather_into_tensor(gathered_upd, upd, group=dp_group)
        else:
            gathered_upd = upd

        if apply_on_weight:
            w = torch.stack(norms_of_weight).float().to(device)
            if dp_group is not None and world_size > 1:
                gathered_w = torch.empty(
                    world_size * w.shape[0], dtype=w.dtype, device=device
                )
                dist.all_gather_into_tensor(gathered_w, w, group=dp_group)
            else:
                gathered_w = w
        else:
            gathered_w = None

        if self.is_dp_rank_0:
            num_norm_types = len(self.norms_to_log)
            for param_idx, p_name in enumerate(ddp_param_names):
                cleaned = remove_orig_mod_and_weight_for_p_name(p_name)
                owner_rank = param_idx % world_size
                owner_bucket = param_idx // world_size
                base = (owner_rank * total_buckets + owner_bucket) * num_norm_types
                for k, norm_name in enumerate(self.norms_to_log):
                    idx = base + k
                    final_norms[f"track_update_{norm_name}/{cleaned}"] = gathered_upd[
                        idx
                    ]
                    if apply_on_weight:
                        final_norms[f"track_param_{norm_name}/{cleaned}"] = gathered_w[
                            idx
                        ]

        if self.is_dp_rank_0:
            self.norms_at_current_step.update(final_norms)

    def _gather_and_log_fsdp_norms(
        self,
        norms_of_update,
        norms_of_weight,
        fsdp_group,
        rank,
        device,
        fsdp_param_names,
        world_size,
        total_buckets,
        apply_on_weight,
    ):
        """
        Gathers FSDP norm tensors from all ranks and logs them on rank 0.
        This is a collective operation followed by a rank-0 logging step.
        """
        # --- 1. Collective Communication: All ranks must participate ---
        upd = torch.stack(norms_of_update).float().to(device)
        gathered_update_norms = torch.empty(
            world_size * upd.numel(), dtype=upd.dtype, device=device
        )
        dist.all_gather_into_tensor(gathered_update_norms, upd, group=fsdp_group)

        gathered_weight_norms = None
        if apply_on_weight and norms_of_weight:
            w = torch.stack(norms_of_weight).float().to(device)
            gathered_weight_norms = torch.empty(
                world_size * w.numel(), dtype=w.dtype, device=device
            )
            dist.all_gather_into_tensor(gathered_weight_norms, w, group=fsdp_group)

        # --- 2. Local Processing: Only rank 0 processes and logs the results ---
        final_norms = {}
        if self.is_dp_rank_0:
            num_norm_types = len(self.norms_to_log)
            entries_per_rank = total_buckets * num_norm_types
            cleaned_names = [
                remove_orig_mod_and_weight_for_p_name(pn) for pn in fsdp_param_names
            ]

            for param_idx, cleaned_p_name in enumerate(cleaned_names):
                owner_rank = param_idx % world_size
                bucket_idx_on_owner = param_idx // world_size
                base = (
                    owner_rank * entries_per_rank + bucket_idx_on_owner * num_norm_types
                )

                for norm_idx, norm_name in enumerate(self.norms_to_log):
                    idx = base + norm_idx
                    final_norms[f"track_update_{norm_name}/{cleaned_p_name}"] = (
                        gathered_update_norms[idx]
                    )
                    if apply_on_weight and gathered_weight_norms is not None:
                        final_norms[f"track_param_{norm_name}/{cleaned_p_name}"] = (
                            gathered_weight_norms[idx]
                        )

        if self.is_dp_rank_0:
            self.norms_at_current_step.update(final_norms)

    @record_function("disco.step_fsdp")
    def step_fsdp(
        self, fsdp_params, fsdp_param_names, skip_update=False, apply_on_weight=True
    ):
        if not fsdp_params:
            return

        # ---- Setup (as in your code) ----
        need_to_calculate_norm = self.need_to_calculate_norm
        apply_on_weight = apply_on_weight and need_to_calculate_norm

        fsdp_group = self.world_mesh["dp_shard_cp"].get_group()
        world_size = dist.get_world_size(fsdp_group)
        rank = dist.get_rank(fsdp_group)
        device = fsdp_params[0].device
        cast_dtype = self.communication_dtype

        tp_group = self.world_mesh["tp"].get_group() if self.tp_enabled else None
        tp_world_size = dist.get_world_size(group=tp_group) if tp_group else 1
        dp_replicate_group = (
            self.world_mesh["dp_replicate"].get_group()
            if self.dp_replicate_enabled
            else None
        )

        global_updates = [None] * len(fsdp_params)
        norms_of_update, norms_of_weight = [], []
        padding_norms = {k: torch.tensor(0.0, device=device) for k in self.norms_to_log}

        # ---- Owner-per-bucket scheme (bucket size = world_size) ----
        total_buckets = math.ceil(len(fsdp_params) / world_size)

        for bucket_idx in range(total_buckets):
            start_idx = bucket_idx * world_size
            end_idx = min(start_idx + world_size, len(fsdp_params))

            grads_send_list, send_shapes = [], []
            target_shape, param_kwargs_me = None, None

            # Build per-destination payloads:
            for i in range(world_size):
                p_idx = start_idx + i
                if p_idx < end_idx:
                    p = fsdp_params[p_idx]
                    _, nesterov, momentum, _, param_kwargs = self.groups_info[
                        self.parameters_to_groups[id(p)]
                    ]
                    g = self.get_momentum_or_grad(
                        p, momentum, nesterov
                    )  # may be DTensor

                    if isinstance(g, DTensor):
                        original_placements = g.placements
                        tp_mesh_dim = tp_axis(original_placements)
                        if tp_group and tp_mesh_dim is not None:
                            g_local = gather_tp_shard(
                                g.to_local(),
                                tp_group,
                                tp_world_size,
                                original_placements,
                            )
                        else:
                            g_local = g.to_local()
                    else:
                        g_local = g

                    grads_send_list.append(g_local.to(dtype=cast_dtype))
                    send_shapes.append(g_local.shape)

                    if i == rank:
                        target_shape = p.shape
                        param_kwargs_me = param_kwargs
                else:
                    # pad so that list length == world_size
                    ref_p = fsdp_params[end_idx - 1]
                    dummy = torch.zeros(
                        ref_p.to_local().shape, dtype=cast_dtype, device=device
                    )
                    grads_send_list.append(dummy)
                    send_shapes.append(dummy.shape)

            # Pick a reference target if this rank owns none in this bucket
            if target_shape is None:
                ref_idx = end_idx - 1
                target_shape = fsdp_params[ref_idx].shape
                param_kwargs_me = self.groups_info[
                    self.parameters_to_groups[id(fsdp_params[ref_idx])]
                ][-1]

            # Receive slices (one from each source) that together make the full grad for the owned param
            recv_shapes = [
                calculate_shard_shape(target_shape, r, world_size)
                for r in range(world_size)
            ]
            recv_list_grads = [
                torch.empty(s, dtype=cast_dtype, device=device) for s in recv_shapes
            ]

            # A2A: shards -> owners
            dist.all_to_all(
                recv_list_grads, grads_send_list, group=fsdp_group
            )  # list API

            full_g = torch.cat(recv_list_grads, dim=0)
            u = self.lmo(full_g, **param_kwargs_me)

            if dp_replicate_group and self.extra_reduce_for_HSDP:
                dist.all_reduce(u, group=dp_replicate_group, op=dist.ReduceOp.AVG)

            if not skip_update:
                # Split owner’s update by destination rows and scatter back
                split_rows = [s[0] for s in recv_shapes]
                updates_send_list = list(torch.split(u, split_rows, dim=0))
                recv_list_updates = [
                    torch.empty(s, dtype=cast_dtype, device=device) for s in send_shapes
                ]

                # A2A: owners -> shards
                dist.all_to_all(recv_list_updates, updates_send_list, group=fsdp_group)

                # Materialise bucket’s updates into global list
                for i in range(end_idx - start_idx):
                    global_updates[start_idx + i] = recv_list_updates[i]

            # optional logging of update norms
            if need_to_calculate_norm:
                my_param_in_bucket = (start_idx + rank) < end_idx
                if my_param_in_bucket:
                    p = fsdp_params[start_idx + rank]
                    lr, *_ = self.groups_info[self.parameters_to_groups[id(p)]]
                    upd_norms = calculate_norm(-lr * u, self.norms_to_log)
                else:
                    upd_norms = padding_norms
                norms_of_update.extend(upd_norms.values())

        # Single vectorised apply (as in your file)
        if not skip_update:
            self.update_bucket_params(
                fsdp_params,
                global_updates,
                0,
                len(fsdp_params),
                tp_group=self.world_mesh["tp"].get_group() if self.tp_enabled else None,
            )

        # --- Calculate Weight Norms (POST-UPDATE) ---
        if apply_on_weight:
            for bucket_idx in range(total_buckets):
                start_idx = bucket_idx * world_size
                end_idx = min(start_idx + world_size, len(fsdp_params))
                my_param_in_bucket = (start_idx + rank) < end_idx

                # Determine target shape for reconstruction, even if this rank is padding
                ref_p_idx = start_idx + rank if my_param_in_bucket else end_idx - 1
                target_shape = fsdp_params[ref_p_idx].shape

                params_send_list = []
                for i in range(world_size):
                    param_idx = start_idx + i
                    p = fsdp_params[param_idx if param_idx < end_idx else end_idx - 1]

                    original_placements = p.placements
                    tp_mesh_dim = tp_axis(original_placements)
                    if tp_group and tp_mesh_dim is not None:
                        p_local = gather_tp_shard(
                            p.to_local(), tp_group, tp_world_size, original_placements
                        )
                    else:
                        p_local = p.to_local()
                    params_send_list.append(p_local.to(dtype=cast_dtype))

                recv_shapes = [
                    calculate_shard_shape(target_shape, r, world_size)
                    for r in range(world_size)
                ]
                recv_list_params = [
                    torch.empty(s, dtype=cast_dtype, device=device) for s in recv_shapes
                ]
                dist.all_to_all(recv_list_params, params_send_list, group=fsdp_group)

                full_weight = torch.cat(recv_list_params, dim=0)

                w_norms = (
                    calculate_norm(full_weight, self.norms_to_log)
                    if my_param_in_bucket
                    else padding_norms
                )
                norms_of_weight.extend(w_norms.values())

        # --- Phase D: gather and log norms once ---

        if need_to_calculate_norm and norms_of_update:
            self._gather_and_log_fsdp_norms(
                norms_of_update,
                norms_of_weight,
                fsdp_group,
                rank,
                device,
                fsdp_param_names,
                world_size,
                total_buckets,
                apply_on_weight,
            )

    @record_function("disco._prepare_gradients_and_momentum")
    def prepare_gradients_and_momentum(self) -> None:
        """
        Fused pre-pass that updates momentum buffers for *all* parameters
        with available grads:
            buf <- (1 - m) * buf + m * g
        It performs foreach-kernel updates per (device, dtype, momentum),
        """
        buckets = defaultdict(lambda: {"bufs": [], "grads": [], "m": 0.0})

        for group in self.param_groups:
            m = float(group["momentum"])
            use_momentum = (not self.is_light) and (0.0 < m < 1.0)

            if not use_momentum:
                continue

            for p in group["params"]:
                g = getattr(p, "grad", None)
                if g is None or not p.requires_grad:
                    continue

                # Initialize the momentum buffer if it's the first time.
                state = self.state.setdefault(p, {})
                if "momentum_buffer" not in state:
                    state["momentum_buffer"] = torch.zeros_like(g)
                buf = state["momentum_buffer"]

                # Add the buffer and gradient to the appropriate bucket.
                key = (g.dtype, m)
                bucket = buckets[key]
                bucket["bufs"].append(buf)
                bucket["grads"].append(g)
                bucket["m"] = m

        # Launch the fused kernels for each bucket.
        for (_, m), bucket_data in buckets.items():
            if not bucket_data["bufs"]:
                continue
            # Perform the momentum update: buf = buf * (1 - m) + g * m
            torch._foreach_mul_(bucket_data["bufs"], 1.0 - m)
            torch._foreach_add_(bucket_data["bufs"], bucket_data["grads"], alpha=m)

    @record_function("disco.get_momentum_or_grad")
    def get_momentum_or_grad(self, p, momentum, nesterov, gather_to_local=False):
        """
        Retrieves the effective gradient for a parameter.
        Assumes the momentum buffer has already been updated in a pre-pass.
        """
        g = p.grad
        if g is None or not p.requires_grad:
            return None

        use_momentum = momentum > 0 and momentum < 1

        if not self.is_light and use_momentum:
            state = self.state.get(p, None)
            if state is None or "momentum_buffer" not in state:
                raise ValueError(
                    "Momentum buffer missing; ensure pre-pass ran before calling get_momentum_or_grad."
                )
            # The buffer is already updated, so we just retrieve it.
            buf = state["momentum_buffer"]
            g = buf if not nesterov else buf.mul(1 - momentum).add(g, alpha=momentum)

        if gather_to_local and isinstance(g, DTensor):
            g = g.redistribute(placements=[Replicate()] * g.device_mesh.ndim).to_local()

        return g

    @record_function("disco.update_bucket_params")
    def update_bucket_params(self, params, updates, start_idx, end_idx, tp_group=None):
        slice_params = params[start_idx:end_idx]
        slice_updates = updates[: (end_idx - start_idx)]
        # already prepare a bucket of same length

        prepared = []
        if tp_group is not None:
            tp_rank = tp_group.rank()
            for p, u in zip(slice_params, slice_updates):
                if u is None:
                    prepared.append((p, None))
                    continue
                if isinstance(p, DTensor):
                    p_local = p.to_local()
                    placements = p.placements
                    tp_mesh_dim = tp_axis(placements, tp_enabled=(u.shape == p.shape))
                    if tp_mesh_dim is not None:
                        shard_dim = placements[tp_mesh_dim].dim
                        # Skip TP slicing if the update already matches the local shard.
                        if u.shape != p_local.shape:
                            chunk_size = p_local.shape[shard_dim]
                            start = tp_rank * chunk_size
                            slicer = [slice(None)] * u.dim()
                            slicer[shard_dim] = slice(start, start + chunk_size)
                            u = u[tuple(slicer)]
                prepared.append((p, u))
        else:
            prepared = list(zip(slice_params, slice_updates))

        # ------------- Phase 2: foreach buckets -------------
        buckets = defaultdict(
            lambda: {
                "orig": [],
                "locals": [],
                "updates": [],
                "lr": None,
                "wd": None,
                "m": None,
            }
        )

        for p, u in prepared:
            if u is None:
                continue
            lr, _, momentum, wd, _ = self.groups_info[self.parameters_to_groups[id(p)]]
            p_local = p.to_local() if isinstance(p, DTensor) else p

            # robust shape check after TP slicing; if it still fails, it’s a caller misalignment
            if p_local.shape != u.shape:
                raise ValueError(
                    f"Shape mismatch between parameter shard {p_local.shape} and update slice {u.shape}. "
                    f"Ensure you pass the same DDP/FSDP window and slice TP updates. "
                )

            # dtype/device consistency for foreach
            if u.dtype is not p_local.dtype:
                u = u.to(p_local.dtype)

            key = (p_local.device, p_local.dtype, float(lr), float(wd), float(momentum))
            b = buckets[key]
            b["orig"].append(p)
            b["locals"].append(p_local)
            b["updates"].append(u)
            b["lr"], b["wd"], b["m"] = lr, wd, momentum

        for (_, _, lr, wd, m), data in buckets.items():
            if not data["locals"]:
                continue
            if wd != 0.0:
                torch._foreach_mul_(data["locals"], 1.0 - wd * lr)
            torch._foreach_add_(data["locals"], data["updates"], alpha=-lr)

            # light-mode grad decay retained for parity (won’t run; is_light is False in this optimizer)
            if self.is_light and m != 1.0:
                # group grads by device/dtype for foreach
                gmap = defaultdict(list)
                for p in data["orig"]:
                    if p.grad is not None:
                        g = p.grad.to_local() if isinstance(p.grad, DTensor) else p.grad
                        gmap[(g.device, g.dtype)].append(g)
                for _, gs in gmap.items():
                    torch._foreach_mul_(gs, 1.0 - m)

    @record_function("disco.step_fsdp_nvshmem_fixed")
    def step_fsdp_nvshmem(
        self,
        fsdp_params,
        fsdp_param_names,
        skip_update: bool = False,
        apply_on_weight: bool = True,
    ):
        if not fsdp_params:
            return

        # --- 1. SETUP ---
        device = fsdp_params[0].device
        torch.cuda.set_device(device)
        fsdp_group = self.world_mesh["dp_shard_cp"].get_group()
        world_size, rank = fsdp_group.size(), fsdp_group.rank()
        cast_dtype = self.communication_dtype
        total_params = len(fsdp_params)

        # Optional groups for TP/HSDP
        tp_group = self.world_mesh["tp"].get_group() if self.tp_enabled else None
        tp_world = dist.get_world_size(group=tp_group) if tp_group else 1
        dp_rep_group = (
            self.world_mesh["dp_replicate"].get_group()
            if self.dp_replicate_enabled
            else None
        )

        # Calculate workspace size
        max_full_elems = max((p.numel() for p in fsdp_params), default=0)
        if max_full_elems == 0:
            return
        padded_shard_elems = math.ceil(max_full_elems / world_size)

        # Buffer layout: A single large window for all parameters.
        # Each parameter `p_i` gets a block of `world_size * padded_shard_elems`.
        # Within that block, rank `j` writes its shard for `p_i` at offset `j * padded_shard_elems`.
        workspace_elems = total_params * world_size * padded_shard_elems

        # --- NVSHMEM Workspace & Streams ---
        import torch.distributed._symmetric_memory as symm_mem

        symm_mem.set_backend("NVSHMEM")
        symm_mem.enable_symm_mem_for_group(fsdp_group.group_name)

        symm_buf = symm_mem.empty((workspace_elems,), dtype=cast_dtype, device=device)
        hdl = symm_mem.rendezvous(symm_buf, fsdp_group)

        # Simplified stream structure: one for I/O, N for compute
        io_stream = torch.cuda.Stream()
        num_compute_streams = int(
            os.environ.get("DISCO_NVSHMEM_FSDP_COMPUTE_STREAMS", "2")
        )
        compute_streams = [torch.cuda.Stream() for _ in range(num_compute_streams)]

        # --- Buffers & Events for Owner ---
        owned_indices = [i for i in range(total_params) if (i % world_size) == rank]
        owner_full_grads = {
            i: torch.empty(fsdp_params[i].shape, dtype=cast_dtype, device=device)
            for i in owned_indices
        }
        owner_updates = {
            i: torch.empty(fsdp_params[i].shape, dtype=cast_dtype, device=device)
            for i in owned_indices
        }
        grad_ready_events = {i: torch.cuda.Event() for i in owned_indices}
        compute_done_events = {i: torch.cuda.Event() for i in owned_indices}
        local_updates = [None] * total_params

        # =================================================================
        #  SEQUENTIAL EXECUTION: PUSH -> GATHER -> COMPUTE -> SCATTER -> READ
        # =================================================================

        # --- PHASE A: PUSH LOCAL GRADIENTS ---
        # Each rank writes its local gradient shard into the owner's symmetric memory window.
        # --- PHASE B: GATHER FULL GRADIENTS (Owner) & COMPUTE LMO ---
        # This is now a two-step sequential process instead of an overlapped one.

        # STEP B-1: Schedule all GATHER operations on the I/O stream.
        with torch.cuda.stream(io_stream):
            for i, p_idx in enumerate(owned_indices):
                full_grad_tensor = owner_full_grads[p_idx]
                current_offset = 0
                for src_rank in range(world_size):
                    shard_shape = calculate_shard_shape(
                        full_grad_tensor.shape, src_rank, world_size
                    )
                    num_elems = math.prod(shard_shape)
                    if num_elems == 0:
                        continue

                    offset = (p_idx * world_size + src_rank) * padded_shard_elems
                    src_buffer = hdl.get_buffer(
                        rank, (padded_shard_elems,), cast_dtype, storage_offset=offset
                    )

                    dest_view = (
                        full_grad_tensor.narrow(0, current_offset, shard_shape[0])
                        .contiguous()
                        .flatten()
                    )
                    dest_view.copy_(src_buffer[:num_elems], non_blocking=True)
                    current_offset += shard_shape[0]

        # Synchronization Point: Wait for ALL GATHER operations on the I/O stream to complete.
        io_stream.synchronize()

        # STEP B-2: Now that all gradients are gathered, schedule all LMO computations.
        for i, p_idx in enumerate(owned_indices):
            compute_stream = compute_streams[i % num_compute_streams]
            with torch.cuda.stream(compute_stream):
                # No wait_event is needed here anymore, as the sync above guarantees data is ready.
                p = fsdp_params[p_idx]
                *_, param_kwargs = self.groups_info[self.parameters_to_groups[id(p)]]

                update = self.lmo(owner_full_grads[p_idx], **param_kwargs)

                if dp_rep_group and self.extra_reduce_for_HSDP:
                    dist.all_reduce(update, group=dp_rep_group, op=dist.ReduceOp.AVG)

                owner_updates[p_idx].copy_(update, non_blocking=True)
                compute_done_events[p_idx].record(compute_stream)

        # The next sync point remains the same
        for stream in compute_streams:
            stream.synchronize()
        hdl.barrier(channel=200)

        # --- PHASE C: SCATTER UPDATES ---
        # Each owner scatters its computed update back to the respective ranks.
        with torch.cuda.stream(io_stream):
            for p_idx in owned_indices:
                io_stream.wait_event(compute_done_events[p_idx])
                update = owner_updates[p_idx]

                current_offset = 0
                for dest_rank in range(world_size):
                    shard_shape = calculate_shard_shape(
                        update.shape, dest_rank, world_size
                    )
                    num_elems = math.prod(shard_shape)

                    update_shard = (
                        update.narrow(0, current_offset, shard_shape[0])
                        .contiguous()
                        .flatten()
                    )

                    # Write the update shard into the destination rank's buffer
                    # The slot is determined by the parameter index and *this rank's* ID (the owner).
                    offset = (p_idx * world_size + rank) * padded_shard_elems
                    peer_buffer = hdl.get_buffer(
                        dest_rank,
                        (padded_shard_elems,),
                        cast_dtype,
                        storage_offset=offset,
                    )
                    peer_buffer[:num_elems].copy_(update_shard, non_blocking=True)
                    current_offset += shard_shape[0]

        # Synchronization Point 3: Ensure all SCATTER operations are globally complete.
        io_stream.synchronize()
        hdl.barrier(channel=300)

        # --- PHASE D: READ LOCAL UPDATES & APPLY ---
        # Each rank reads its final update shard from its own symmetric memory.
        with torch.cuda.stream(io_stream):
            for p_idx, p in enumerate(fsdp_params):
                owner_rank = p_idx % world_size
                p_local = p.to_local() if isinstance(p, DTensor) else p

                offset = (p_idx * world_size + owner_rank) * padded_shard_elems
                src_buffer = hdl.get_buffer(
                    rank, (padded_shard_elems,), cast_dtype, storage_offset=offset
                )

                update_buf = torch.empty_like(p_local, dtype=cast_dtype)
                update_buf.flatten().copy_(
                    src_buffer[: p_local.numel()], non_blocking=True
                )
                local_updates[p_idx] = update_buf

        # Final Synchronization: ensure all reads are done before applying the update.
        io_stream.synchronize()

        if not skip_update:
            self.update_bucket_params(
                fsdp_params, local_updates, 0, total_params, tp_group=tp_group
            )

        # --- Cleanup ---
        del hdl, symm_buf
        torch.cuda.synchronize()<|MERGE_RESOLUTION|>--- conflicted
+++ resolved
@@ -204,15 +204,6 @@
             self.groups_info[group_idx] = [lr, nesterov, momentum, wd, param_kwargs]
             for param in group["params"]:
                 self.parameters_to_groups[id(param)] = group_idx
-
-                if (
-                    param.ndim == 3
-                    and self.expert_enabled
-                    and Shard(1) in param.placements
-                ):
-                    raise NotImplementedError(
-                        "we should now allow the Shard(1) for grouped experts"
-                    )
 
                 # check sanity of MoE, do not allow the Shard(1) for grouped experts
                 if (
@@ -392,186 +383,8 @@
         self.need_to_calculate_norm = False
         return loss
 
-<<<<<<< HEAD
-    @torch.no_grad()
-    def lmo(
-        self,
-        g,
-        eps,
-        norm_factor,
-        zeropower_backend,
-        backend_steps,
-    ):
-        """
-        Supported Weight Types:
-            - 1-D tensors: Bias vectors (Linear/Convolution layers)
-            - 2-D tensors: Linear layer weights [D_out, D_in]
-            - 3-D tensors: Grouped expert weights [G, D_in, D_out] or [G, D_out, D_in]
-            - 4-D tensors: Conv2D weights [D_out, D_in, KH, KW] (forced to "conv_spectral")
-            - 5-D tensors: Conv3D weights [D_out, D_in, KH, KW, KD] (forced to "conv_spectral")
-
-        Limitations:
-            - Does not support learnable RMS/Layer-norm parameters
-            - Does not support shared experts in format [D_in, D_out * n_shared_experts], where n_shared_experts > 1
-            - Does not support Conv1D layers
-
-        Note:
-            - For 3-D expert weights, the layout must be specified during optimizer initialization.
-            - 0-D (scalar) weights is supported but should not appear in this function call
-        """
-        g = g.to_local() if isinstance(g, DTensor) else g
-
-        # NB: make sure this function does not modify the grad inplace
-        #     since it is also called during the log of gradients
-        def _lmo_for_2d_tensor(g, need_transpose=False):
-            g = g if not need_transpose else g.transpose(0, 1)
-            g = zeropower_backends[zeropower_backend](g, steps=backend_steps, eps=eps)
-            g = self.normalise_grad(g, norm_factor=norm_factor, eps=eps)
-            return g if not need_transpose else g.transpose(0, 1)
-
-        if g.ndim == 2:
-            g = _lmo_for_2d_tensor(g, need_transpose=False)
-        elif g.ndim == 3:
-            if g.shape[0] > 0:
-                # When world_size [fsdp x EP] > Total number of experts,
-                # some ranks may have 0 experts that shape will be [0, d-in, d-out]
-                # We should return the original grad here and **do not** do stack
-                g = torch.stack(
-                    [
-                        _lmo_for_2d_tensor(
-                            g[i], need_transpose=self.experts_need_transpose
-                        )
-                        for i in range(g.shape[0])
-                    ],
-                    dim=0,
-                )
-            else:
-                pass
-        elif g.ndim == 1:
-            if zeropower_backend != "bias_rms":
-                g_diag = torch.diag_embed(g).contiguous()
-                result_diag = _lmo_for_2d_tensor(g_diag)
-                g = result_diag.diagonal().contiguous()
-            else:
-                g = self.normalise_grad(g, norm_factor="bias_rms", eps=eps)
-                pass
-
-        elif g.ndim == 4 or g.ndim == 5:
-            g = zeropower_backends[zeropower_backend](
-                g.reshape(len(g), -1), steps=backend_steps, eps=eps
-            ).view(g.shape)
-            g = self.normalise_grad(g, norm_factor="conv_spectral", eps=eps)
-
-        else:
-            raise ValueError(f"Unknown grad shape: {g.shape}")
-
-        return g
-
-    @torch.no_grad()
-    def normalise_grad(self, g, norm_factor, eps):
-        if norm_factor == "spectral":
-            g = g * (g.size(0) / g.size(1)) ** 0.5
-        elif norm_factor == "image_spectral":
-            g = g * max((g.size(0) / g.size(1)) ** 0.5, 1)
-        elif norm_factor.startswith("embed"):
-            # NB: here assume shape [vocab_size, embed_dim]
-            rms_values = torch.sqrt(g.pow(2).sum(axis=1, keepdim=True))
-            g = g / (rms_values + eps)
-            if norm_factor == "embed_linear":
-                g = g * g.size(1)
-            elif norm_factor == "embed_sqrt":
-                g = g * g.size(1) ** 0.5
-            else:
-                raise ValueError(f"Unknown norm_factor: {norm_factor}")
-        elif norm_factor.startswith("unembed"):
-            rms_values = torch.sqrt(g.pow(2).sum(axis=1, keepdim=True))
-            g = g / (rms_values + eps)
-            if norm_factor == "unembed_linear":
-                g = g / g.size(1)
-            elif norm_factor == "unembed_sqrt":
-                g = g / g.size(1) ** 0.5
-            else:
-                raise ValueError(f"Unknown norm_factor: {norm_factor}")
-        elif norm_factor == "sign":
-            g = torch.sign(g)
-        elif norm_factor == "bias_rms":
-            rms_value = torch.sqrt(g.pow(2).mean())
-            g = g / (rms_value + eps)
-        elif norm_factor == "conv_spectral":
-            out_channels, in_channels, k, _ = g.shape
-            g *= (out_channels / in_channels) ** 0.5 / (k**2)
-        elif norm_factor == "none":
-            pass
-        else:
-            raise ValueError(f"Unknown norm_factor: {norm_factor}")
-
-        return g
-
-    def __getstate__(self):
-        self._store_grads_in_state()
-        return super().__getstate__()
-
-    def __setstate__(self, state):
-        super().__setstate__(state)
-        self._load_grads_from_state()
-
-    def _store_grads_in_state(self):
-        for group in self.param_groups:
-            for param in group["params"]:
-                if isinstance(param, torch.Tensor) and param.grad is not None:
-                    self.state.setdefault(param, {})["grad_state"] = param.grad
-
-    def _load_grads_from_state(self):
-        for param, state in self.state.items():
-            if "grad_state" in state:
-                param.grad = state["grad_state"]
-            elif isinstance(param, torch.Tensor):
-                param.grad = None
-
-    def update_bucket_params(self, params, updates, start_idx, end_idx, tp_group=None):
-        # TODO(JSC): we could maybe use tesnor update rather than for-loop here
-        # can be helpful for FSDP and EP params
-        for idx_in_bucket in range(start_idx, end_idx):
-            shift = idx_in_bucket - start_idx
-            p = params[idx_in_bucket]
-            u = updates[shift]
-            lr, nesterov, momentum, wd, param_kwargs = self.groups_info[
-                self.parameters_to_groups[id(p)]
-            ]
-
-            if wd != 0:
-                # p.data.mul_(1 - wd*lr)
-                p.mul_(1 - wd * lr)
-
-            if isinstance(p, DTensor) and self.tp_enabled:
-                original_placements = p.placements
-                tp_mesh_dim = tp_axis(original_placements, p.shape == u.shape)
-
-            if isinstance(p, DTensor):
-                if tp_group is None or tp_mesh_dim is None:
-                    p.to_local().add_(u, alpha=-lr)
-                else:
-                    tp_rank = tp_group.rank()
-                    tp_sharded_dim = original_placements[tp_mesh_dim].dim
-                    chunk_size = p.to_local().shape[tp_sharded_dim]
-                    start_offset = tp_rank * chunk_size
-
-                    slicer = [slice(None)] * u.dim()
-                    slicer[tp_sharded_dim] = slice(
-                        start_offset, start_offset + chunk_size
-                    )
-                    u_sliced = u[slicer]
-                    p.to_local().add_(u_sliced, alpha=-lr)
-            else:
-                p.add_(u, alpha=-lr)
-
-            if momentum != 1 and self.is_light and p.grad is not None:
-                p.grad.mul_(1 - momentum)
-
-=======
     @record_function("disco.step_scalar")
     @torch.compile()
->>>>>>> 4ad33cc4
     def step_scalar(
         self,
         scalar_params,
@@ -1078,13 +891,13 @@
 
                 for norm_idx, norm_name in enumerate(self.norms_to_log):
                     idx = base + norm_idx
-                    final_norms[f"track_update_{norm_name}/{cleaned_p_name}"] = (
-                        gathered_update_norms[idx]
-                    )
+                    final_norms[
+                        f"track_update_{norm_name}/{cleaned_p_name}"
+                    ] = gathered_update_norms[idx]
                     if apply_on_weight and gathered_weight_norms is not None:
-                        final_norms[f"track_param_{norm_name}/{cleaned_p_name}"] = (
-                            gathered_weight_norms[idx]
-                        )
+                        final_norms[
+                            f"track_param_{norm_name}/{cleaned_p_name}"
+                        ] = gathered_weight_norms[idx]
 
         if self.is_dp_rank_0:
             self.norms_at_current_step.update(final_norms)
